--- conflicted
+++ resolved
@@ -1,25 +1,17 @@
 use {
     crate::{
         header::{DataMessageType, Header, SpecificationRevision},
-<<<<<<< HEAD
         messages::{
             pdo::{FixedVariableRequestDataObject, PowerDataObject},
             vdo::{self, CertStatVDO, ProductVDO, UFPTypeVDO, VDMHeader, VDMIdentityHeader},
             Message,
         },
         DataRole, PowerRole,
-=======
-        message::Message,
-        pdo::{FixedVariableRequestDataObject, PowerDataObject},
-        PowerRole,
->>>>>>> d5bcfa59
     },
     defmt::{warn, Format},
     embassy_time::Instant,
     heapless::Vec,
 };
-
-use embassy_time::Instant;
 
 use crate::messages::pdo::PPSRequestDataObject;
 
@@ -155,8 +147,7 @@
 
     pub async fn request(&mut self, request: Request) {
         match request {
-<<<<<<< HEAD
-            Request::RequestPower { index, current } => self.request_power(current, index),
+            Request::RequestPower { index, current } => self.request_power(current, index).await,
 
             Request::RequestPPS {
                 index,
@@ -187,7 +178,7 @@
                     .with_port_power_role(PowerRole::Sink);
 
                 // Send request message
-                self.driver.send_message(header, &payload)
+                self.driver.send_message(header, &payload).await
             }
 
             Request::ACKDiscoverIdentity {
@@ -228,7 +219,7 @@
                 //     product_type_dfp.to_bytes(&mut payload[24..32]);
                 // }
                 defmt::debug!("Sending VDM {:x}", payload);
-                self.driver.send_message(header, &payload);
+                self.driver.send_message(header, &payload).await;
                 defmt::debug!("Sent VDM");
             }
             Request::REQDiscoverSVIDS => {
@@ -253,7 +244,7 @@
                 );
                 vdm_header_vdo.to_bytes(&mut payload[0..4]);
                 defmt::debug!("Sending VDM {:x}", payload);
-                self.driver.send_message(header, &payload);
+                self.driver.send_message(header, &payload).await;
                 defmt::debug!("Sent VDM");
             }
             Request::REQDiscoverIdentity => {
@@ -278,12 +269,9 @@
                 );
                 vdm_header_vdo.to_bytes(&mut payload[0..4]);
                 defmt::debug!("Sending VDM {:x}", payload);
-                self.driver.send_message(header, &payload);
+                self.driver.send_message(header, &payload).await;
                 defmt::debug!("Sent VDM");
             }
-=======
-            Request::RequestPower { index, current } => self.request_power(current, index).await,
->>>>>>> d5bcfa59
         }
     }
 
